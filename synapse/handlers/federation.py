# -*- coding: utf-8 -*-
# Copyright 2014, 2015 OpenMarket Ltd
#
# Licensed under the Apache License, Version 2.0 (the "License");
# you may not use this file except in compliance with the License.
# You may obtain a copy of the License at
#
#     http://www.apache.org/licenses/LICENSE-2.0
#
# Unless required by applicable law or agreed to in writing, software
# distributed under the License is distributed on an "AS IS" BASIS,
# WITHOUT WARRANTIES OR CONDITIONS OF ANY KIND, either express or implied.
# See the License for the specific language governing permissions and
# limitations under the License.

"""Contains handlers for federation events."""

from ._base import BaseHandler

from synapse.api.errors import (
    AuthError, FederationError, StoreError, CodeMessageException, SynapseError,
)
from synapse.api.constants import EventTypes, Membership, RejectedReason
from synapse.events.validator import EventValidator
from synapse.util import unwrapFirstError
from synapse.util.logcontext import PreserveLoggingContext
from synapse.util.logutils import log_function
from synapse.util.async import run_on_reactor
from synapse.util.frozenutils import unfreeze
from synapse.crypto.event_signing import (
    compute_event_signature, add_hashes_and_signatures,
)
from synapse.types import UserID

from synapse.events.utils import prune_event

from synapse.util.retryutils import NotRetryingDestination

from twisted.internet import defer

import itertools
import logging

logger = logging.getLogger(__name__)


def user_joined_room(distributor, user, room_id):
    return distributor.fire("user_joined_room", user, room_id)


class FederationHandler(BaseHandler):
    """Handles events that originated from federation.
        Responsible for:
        a) handling received Pdus before handing them on as Events to the rest
        of the home server (including auth and state conflict resoultion)
        b) converting events that were produced by local clients that may need
        to be sent to remote home servers.
        c) doing the necessary dances to invite remote users and join remote
        rooms.
    """

    def __init__(self, hs):
        super(FederationHandler, self).__init__(hs)

        self.hs = hs

        self.distributor.observe("user_joined_room", self.user_joined_room)

        self.waiting_for_join_list = {}

        self.store = hs.get_datastore()
        self.replication_layer = hs.get_replication_layer()
        self.state_handler = hs.get_state_handler()
        self.server_name = hs.hostname
        self.keyring = hs.get_keyring()

        self.replication_layer.set_handler(self)

        # When joining a room we need to queue any events for that room up
        self.room_queues = {}

    def handle_new_event(self, event, destinations):
        """ Takes in an event from the client to server side, that has already
        been authed and handled by the state module, and sends it to any
        remote home servers that may be interested.

        Args:
            event: The event to send
            destinations: A list of destinations to send it to

        Returns:
            Deferred: Resolved when it has successfully been queued for
            processing.
        """

        return self.replication_layer.send_pdu(event, destinations)

    @log_function
    @defer.inlineCallbacks
    def on_receive_pdu(self, origin, pdu, backfilled, state=None,
                       auth_chain=None):
        """ Called by the ReplicationLayer when we have a new pdu. We need to
        do auth checks and put it through the StateHandler.
        """
        event = pdu

        logger.debug("Got event: %s", event.event_id)

        # If we are currently in the process of joining this room, then we
        # queue up events for later processing.
        if event.room_id in self.room_queues:
            self.room_queues[event.room_id].append((pdu, origin))
            return

        logger.debug("Processing event: %s", event.event_id)

        logger.debug("Event: %s", event)

        # FIXME (erikj): Awful hack to make the case where we are not currently
        # in the room work
        current_state = None
        is_in_room = yield self.auth.check_host_in_room(
            event.room_id,
            self.server_name
        )
        if not is_in_room and not event.internal_metadata.is_outlier():
            logger.debug("Got event for room we're not in.")

            try:
                event_stream_id, max_stream_id = yield self._persist_auth_tree(
                    auth_chain, state, event
                )
            except AuthError as e:
                raise FederationError(
                    "ERROR",
                    e.code,
                    e.msg,
                    affected=event.event_id,
                )

        else:
            event_ids = set()
            if state:
                event_ids |= {e.event_id for e in state}
            if auth_chain:
                event_ids |= {e.event_id for e in auth_chain}

            seen_ids = set(
                (yield self.store.have_events(event_ids)).keys()
            )

            if state and auth_chain is not None:
                # If we have any state or auth_chain given to us by the replication
                # layer, then we should handle them (if we haven't before.)

                event_infos = []

                for e in itertools.chain(auth_chain, state):
                    if e.event_id in seen_ids:
                        continue
                    e.internal_metadata.outlier = True
                    auth_ids = [e_id for e_id, _ in e.auth_events]
                    auth = {
                        (e.type, e.state_key): e for e in auth_chain
                        if e.event_id in auth_ids or e.type == EventTypes.Create
                    }
                    event_infos.append({
                        "event": e,
                        "auth_events": auth,
                    })
                    seen_ids.add(e.event_id)

                yield self._handle_new_events(
                    origin,
                    event_infos,
                    outliers=True
                )

            try:
                _, event_stream_id, max_stream_id = yield self._handle_new_event(
                    origin,
                    event,
                    state=state,
                    backfilled=backfilled,
                    current_state=current_state,
                )
            except AuthError as e:
                raise FederationError(
                    "ERROR",
                    e.code,
                    e.msg,
                    affected=event.event_id,
                )

        # if we're receiving valid events from an origin,
        # it's probably a good idea to mark it as not in retry-state
        # for sending (although this is a bit of a leap)
        retry_timings = yield self.store.get_destination_retry_timings(origin)
        if retry_timings and retry_timings["retry_last_ts"]:
            self.store.set_destination_retry_timings(origin, 0, 0)

        room = yield self.store.get_room(event.room_id)

        if not room:
            try:
                yield self.store.store_room(
                    room_id=event.room_id,
                    room_creator_user_id="",
                    is_public=False,
                )
            except StoreError:
                logger.exception("Failed to store room.")

        if not backfilled:
            extra_users = []
            if event.type == EventTypes.Member:
                target_user_id = event.state_key
                target_user = UserID.from_string(target_user_id)
                extra_users.append(target_user)

            with PreserveLoggingContext():
                d = self.notifier.on_new_room_event(
                    event, event_stream_id, max_stream_id,
                    extra_users=extra_users
                )

            def log_failure(f):
                logger.warn(
                    "Failed to notify about %s: %s",
                    event.event_id, f.value
                )

            d.addErrback(log_failure)

        if event.type == EventTypes.Member:
            if event.membership == Membership.JOIN:
<<<<<<< HEAD
                context = yield self.state_handler.compute_event_context(
                    event, old_state=state, outlier=event.internal_metadata.is_outlier()
                )
                prev_state = context.current_state.get((event.type, event.state_key))
                if not prev_state or prev_state.membership != Membership.JOIN:
                    user = UserID.from_string(event.state_key)
                    yield self.distributor.fire(
                        "user_joined_room", user=user, room_id=event.room_id
                    )
=======
                user = UserID.from_string(event.state_key)
                yield user_joined_room(self.distributor, user, event.room_id)
>>>>>>> 03b2a6a8

    @defer.inlineCallbacks
    def _filter_events_for_server(self, server_name, room_id, events):
        event_to_state = yield self.store.get_state_for_events(
            frozenset(e.event_id for e in events),
            types=(
                (EventTypes.RoomHistoryVisibility, ""),
                (EventTypes.Member, None),
            )
        )

        def redact_disallowed(event, state):
            if not state:
                return event

            history = state.get((EventTypes.RoomHistoryVisibility, ''), None)
            if history:
                visibility = history.content.get("history_visibility", "shared")
                if visibility in ["invited", "joined"]:
                    # We now loop through all state events looking for
                    # membership states for the requesting server to determine
                    # if the server is either in the room or has been invited
                    # into the room.
                    for ev in state.values():
                        if ev.type != EventTypes.Member:
                            continue
                        try:
                            domain = UserID.from_string(ev.state_key).domain
                        except:
                            continue

                        if domain != server_name:
                            continue

                        memtype = ev.membership
                        if memtype == Membership.JOIN:
                            return event
                        elif memtype == Membership.INVITE:
                            if visibility == "invited":
                                return event
                    else:
                        return prune_event(event)

            return event

        defer.returnValue([
            redact_disallowed(e, event_to_state[e.event_id])
            for e in events
        ])

    @log_function
    @defer.inlineCallbacks
    def backfill(self, dest, room_id, limit, extremities=[]):
        """ Trigger a backfill request to `dest` for the given `room_id`
        """
        if not extremities:
            extremities = yield self.store.get_oldest_events_in_room(room_id)

        events = yield self.replication_layer.backfill(
            dest,
            room_id,
            limit=limit,
            extremities=extremities,
        )

        event_map = {e.event_id: e for e in events}

        event_ids = set(e.event_id for e in events)

        edges = [
            ev.event_id
            for ev in events
            if set(e_id for e_id, _ in ev.prev_events) - event_ids
        ]

        logger.info(
            "backfill: Got %d events with %d edges",
            len(events), len(edges),
        )

        # For each edge get the current state.

        auth_events = {}
        state_events = {}
        events_to_state = {}
        for e_id in edges:
            state, auth = yield self.replication_layer.get_state_for_room(
                destination=dest,
                room_id=room_id,
                event_id=e_id
            )
            auth_events.update({a.event_id: a for a in auth})
            auth_events.update({s.event_id: s for s in state})
            state_events.update({s.event_id: s for s in state})
            events_to_state[e_id] = state

        seen_events = yield self.store.have_events(
            set(auth_events.keys()) | set(state_events.keys())
        )

        all_events = events + state_events.values() + auth_events.values()
        required_auth = set(
            a_id for event in all_events for a_id, _ in event.auth_events
        )

        missing_auth = required_auth - set(auth_events)
        results = yield defer.gatherResults(
            [
                self.replication_layer.get_pdu(
                    [dest],
                    event_id,
                    outlier=True,
                    timeout=10000,
                )
                for event_id in missing_auth
            ],
            consumeErrors=True
        ).addErrback(unwrapFirstError)
        auth_events.update({a.event_id: a for a in results})

        ev_infos = []
        for a in auth_events.values():
            if a.event_id in seen_events:
                continue
            ev_infos.append({
                "event": a,
                "auth_events": {
                    (auth_events[a_id].type, auth_events[a_id].state_key):
                    auth_events[a_id]
                    for a_id, _ in a.auth_events
                }
            })

        for e_id in events_to_state:
            ev_infos.append({
                "event": event_map[e_id],
                "state": events_to_state[e_id],
                "auth_events": {
                    (auth_events[a_id].type, auth_events[a_id].state_key):
                    auth_events[a_id]
                    for a_id, _ in event_map[e_id].auth_events
                }
            })

        events.sort(key=lambda e: e.depth)

        for event in events:
            if event in events_to_state:
                continue

            ev_infos.append({
                "event": event,
            })

        yield self._handle_new_events(
            dest, ev_infos,
            backfilled=True,
        )

        defer.returnValue(events)

    @defer.inlineCallbacks
    def maybe_backfill(self, room_id, current_depth):
        """Checks the database to see if we should backfill before paginating,
        and if so do.
        """
        extremities = yield self.store.get_oldest_events_with_depth_in_room(
            room_id
        )

        if not extremities:
            logger.debug("Not backfilling as no extremeties found.")
            return

        # Check if we reached a point where we should start backfilling.
        sorted_extremeties_tuple = sorted(
            extremities.items(),
            key=lambda e: -int(e[1])
        )
        max_depth = sorted_extremeties_tuple[0][1]

        if current_depth > max_depth:
            logger.debug(
                "Not backfilling as we don't need to. %d < %d",
                max_depth, current_depth,
            )
            return

        # Now we need to decide which hosts to hit first.

        # First we try hosts that are already in the room
        # TODO: HEURISTIC ALERT.

        curr_state = yield self.state_handler.get_current_state(room_id)

        def get_domains_from_state(state):
            joined_users = [
                (state_key, int(event.depth))
                for (e_type, state_key), event in state.items()
                if e_type == EventTypes.Member
                and event.membership == Membership.JOIN
            ]

            joined_domains = {}
            for u, d in joined_users:
                try:
                    dom = UserID.from_string(u).domain
                    old_d = joined_domains.get(dom)
                    if old_d:
                        joined_domains[dom] = min(d, old_d)
                    else:
                        joined_domains[dom] = d
                except:
                    pass

            return sorted(joined_domains.items(), key=lambda d: d[1])

        curr_domains = get_domains_from_state(curr_state)

        likely_domains = [
            domain for domain, depth in curr_domains
            if domain is not self.server_name
        ]

        @defer.inlineCallbacks
        def try_backfill(domains):
            # TODO: Should we try multiple of these at a time?
            for dom in domains:
                try:
                    events = yield self.backfill(
                        dom, room_id,
                        limit=100,
                        extremities=[e for e in extremities.keys()]
                    )
                except SynapseError:
                    logger.info(
                        "Failed to backfill from %s because %s",
                        dom, e,
                    )
                    continue
                except CodeMessageException as e:
                    if 400 <= e.code < 500:
                        raise

                    logger.info(
                        "Failed to backfill from %s because %s",
                        dom, e,
                    )
                    continue
                except NotRetryingDestination as e:
                    logger.info(e.message)
                    continue
                except Exception as e:
                    logger.exception(
                        "Failed to backfill from %s because %s",
                        dom, e,
                    )
                    continue

                if events:
                    defer.returnValue(True)
            defer.returnValue(False)

        success = yield try_backfill(likely_domains)
        if success:
            defer.returnValue(True)

        # Huh, well *those* domains didn't work out. Lets try some domains
        # from the time.

        tried_domains = set(likely_domains)
        tried_domains.add(self.server_name)

        event_ids = list(extremities.keys())

        states = yield defer.gatherResults([
            self.state_handler.resolve_state_groups(room_id, [e])
            for e in event_ids
        ])
        states = dict(zip(event_ids, [s[1] for s in states]))

        for e_id, _ in sorted_extremeties_tuple:
            likely_domains = get_domains_from_state(states[e_id])

            success = yield try_backfill([
                dom for dom in likely_domains
                if dom not in tried_domains
            ])
            if success:
                defer.returnValue(True)

            tried_domains.update(likely_domains)

        defer.returnValue(False)

    @defer.inlineCallbacks
    def send_invite(self, target_host, event):
        """ Sends the invite to the remote server for signing.

        Invites must be signed by the invitee's server before distribution.
        """
        pdu = yield self.replication_layer.send_invite(
            destination=target_host,
            room_id=event.room_id,
            event_id=event.event_id,
            pdu=event
        )

        defer.returnValue(pdu)

    @defer.inlineCallbacks
    def on_event_auth(self, event_id):
        auth = yield self.store.get_auth_chain([event_id])

        for event in auth:
            event.signatures.update(
                compute_event_signature(
                    event,
                    self.hs.hostname,
                    self.hs.config.signing_key[0]
                )
            )

        defer.returnValue([e for e in auth])

    @log_function
    @defer.inlineCallbacks
    def do_invite_join(self, target_hosts, room_id, joinee, content):
        """ Attempts to join the `joinee` to the room `room_id` via the
        server `target_host`.

        This first triggers a /make_join/ request that returns a partial
        event that we can fill out and sign. This is then sent to the
        remote server via /send_join/ which responds with the state at that
        event and the auth_chains.

        We suspend processing of any received events from this room until we
        have finished processing the join.
        """
        logger.debug("Joining %s to %s", joinee, room_id)

        yield self.store.clean_room_for_join(room_id)

        origin, event = yield self._make_and_verify_event(
            target_hosts,
            room_id,
            joinee,
            "join",
            content,
        )

        self.room_queues[room_id] = []
        handled_events = set()

        try:
            new_event = self._sign_event(event)
            # Try the host we successfully got a response to /make_join/
            # request first.
            try:
                target_hosts.remove(origin)
                target_hosts.insert(0, origin)
            except ValueError:
                pass
            ret = yield self.replication_layer.send_join(target_hosts, new_event)

            origin = ret["origin"]
            state = ret["state"]
            auth_chain = ret["auth_chain"]
            auth_chain.sort(key=lambda e: e.depth)

            handled_events.update([s.event_id for s in state])
            handled_events.update([a.event_id for a in auth_chain])
            handled_events.add(new_event.event_id)

            logger.debug("do_invite_join auth_chain: %s", auth_chain)
            logger.debug("do_invite_join state: %s", state)

            logger.debug("do_invite_join event: %s", new_event)

            try:
                yield self.store.store_room(
                    room_id=room_id,
                    room_creator_user_id="",
                    is_public=False
                )
            except:
                # FIXME
                pass

            event_stream_id, max_stream_id = yield self._persist_auth_tree(
                auth_chain, state, event
            )

            with PreserveLoggingContext():
                d = self.notifier.on_new_room_event(
                    new_event, event_stream_id, max_stream_id,
                    extra_users=[joinee]
                )

            def log_failure(f):
                logger.warn(
                    "Failed to notify about %s: %s",
                    new_event.event_id, f.value
                )

            d.addErrback(log_failure)

            logger.debug("Finished joining %s to %s", joinee, room_id)
        finally:
            room_queue = self.room_queues[room_id]
            del self.room_queues[room_id]

            for p, origin in room_queue:
                if p.event_id in handled_events:
                    continue

                try:
                    self.on_receive_pdu(origin, p, backfilled=False)
                except:
                    logger.exception("Couldn't handle pdu")

        defer.returnValue(True)

    @defer.inlineCallbacks
    @log_function
    def on_make_join_request(self, room_id, user_id):
        """ We've received a /make_join/ request, so we create a partial
        join event for the room and return that. We do *not* persist or
        process it until the other server has signed it and sent it back.
        """
        event_content = {"membership": Membership.JOIN}

        builder = self.event_builder_factory.new({
            "type": EventTypes.Member,
            "content": event_content,
            "room_id": room_id,
            "sender": user_id,
            "state_key": user_id,
        })

        event, context = yield self._create_new_client_event(
            builder=builder,
        )

        self.auth.check(event, auth_events=context.current_state)

        defer.returnValue(event)

    @defer.inlineCallbacks
    @log_function
    def on_send_join_request(self, origin, pdu):
        """ We have received a join event for a room. Fully process it and
        respond with the current state and auth chains.
        """
        event = pdu

        logger.debug(
            "on_send_join_request: Got event: %s, signatures: %s",
            event.event_id,
            event.signatures,
        )

        event.internal_metadata.outlier = False

        context, event_stream_id, max_stream_id = yield self._handle_new_event(
            origin, event
        )

        logger.debug(
            "on_send_join_request: After _handle_new_event: %s, sigs: %s",
            event.event_id,
            event.signatures,
        )

        extra_users = []
        if event.type == EventTypes.Member:
            target_user_id = event.state_key
            target_user = UserID.from_string(target_user_id)
            extra_users.append(target_user)

        with PreserveLoggingContext():
            d = self.notifier.on_new_room_event(
                event, event_stream_id, max_stream_id, extra_users=extra_users
            )

        def log_failure(f):
            logger.warn(
                "Failed to notify about %s: %s",
                event.event_id, f.value
            )

        d.addErrback(log_failure)

        if event.type == EventTypes.Member:
            if event.content["membership"] == Membership.JOIN:
                user = UserID.from_string(event.state_key)
                yield user_joined_room(self.distributor, user, event.room_id)

        new_pdu = event

        destinations = set()

        for k, s in context.current_state.items():
            try:
                if k[0] == EventTypes.Member:
                    if s.content["membership"] == Membership.JOIN:
                        destinations.add(
                            UserID.from_string(s.state_key).domain
                        )
            except:
                logger.warn(
                    "Failed to get destination from event %s", s.event_id
                )

        destinations.discard(origin)

        logger.debug(
            "on_send_join_request: Sending event: %s, signatures: %s",
            event.event_id,
            event.signatures,
        )

        self.replication_layer.send_pdu(new_pdu, destinations)

        state_ids = [e.event_id for e in context.current_state.values()]
        auth_chain = yield self.store.get_auth_chain(set(
            [event.event_id] + state_ids
        ))

        defer.returnValue({
            "state": context.current_state.values(),
            "auth_chain": auth_chain,
        })

    @defer.inlineCallbacks
    def on_invite_request(self, origin, pdu):
        """ We've got an invite event. Process and persist it. Sign it.

        Respond with the now signed event.
        """
        event = pdu

        event.internal_metadata.outlier = True

        event.signatures.update(
            compute_event_signature(
                event,
                self.hs.hostname,
                self.hs.config.signing_key[0]
            )
        )

        context = yield self.state_handler.compute_event_context(event)

        event_stream_id, max_stream_id = yield self.store.persist_event(
            event,
            context=context,
            backfilled=False,
        )

        target_user = UserID.from_string(event.state_key)
        with PreserveLoggingContext():
            d = self.notifier.on_new_room_event(
                event, event_stream_id, max_stream_id,
                extra_users=[target_user],
            )

        def log_failure(f):
            logger.warn(
                "Failed to notify about %s: %s",
                event.event_id, f.value
            )

        d.addErrback(log_failure)

        defer.returnValue(event)

    @defer.inlineCallbacks
    def do_remotely_reject_invite(self, target_hosts, room_id, user_id):
        origin, event = yield self._make_and_verify_event(
            target_hosts,
            room_id,
            user_id,
            "leave"
        )
        signed_event = self._sign_event(event)

        # Try the host we successfully got a response to /make_join/
        # request first.
        try:
            target_hosts.remove(origin)
            target_hosts.insert(0, origin)
        except ValueError:
            pass

        yield self.replication_layer.send_leave(
            target_hosts,
            signed_event
        )
        defer.returnValue(None)

    @defer.inlineCallbacks
    def _make_and_verify_event(self, target_hosts, room_id, user_id, membership,
                               content={},):
        origin, pdu = yield self.replication_layer.make_membership_event(
            target_hosts,
            room_id,
            user_id,
            membership,
            content,
        )

        logger.debug("Got response to make_%s: %s", membership, pdu)

        event = pdu

        # We should assert some things.
        # FIXME: Do this in a nicer way
        assert(event.type == EventTypes.Member)
        assert(event.user_id == user_id)
        assert(event.state_key == user_id)
        assert(event.room_id == room_id)
        defer.returnValue((origin, event))

    def _sign_event(self, event):
        event.internal_metadata.outlier = False

        builder = self.event_builder_factory.new(
            unfreeze(event.get_pdu_json())
        )

        builder.event_id = self.event_builder_factory.create_event_id()
        builder.origin = self.hs.hostname

        if not hasattr(event, "signatures"):
            builder.signatures = {}

        add_hashes_and_signatures(
            builder,
            self.hs.hostname,
            self.hs.config.signing_key[0],
        )

        return builder.build()

    @defer.inlineCallbacks
    @log_function
    def on_make_leave_request(self, room_id, user_id):
        """ We've received a /make_leave/ request, so we create a partial
        join event for the room and return that. We do *not* persist or
        process it until the other server has signed it and sent it back.
        """
        builder = self.event_builder_factory.new({
            "type": EventTypes.Member,
            "content": {"membership": Membership.LEAVE},
            "room_id": room_id,
            "sender": user_id,
            "state_key": user_id,
        })

        event, context = yield self._create_new_client_event(
            builder=builder,
        )

        self.auth.check(event, auth_events=context.current_state)

        defer.returnValue(event)

    @defer.inlineCallbacks
    @log_function
    def on_send_leave_request(self, origin, pdu):
        """ We have received a leave event for a room. Fully process it."""
        event = pdu

        logger.debug(
            "on_send_leave_request: Got event: %s, signatures: %s",
            event.event_id,
            event.signatures,
        )

        event.internal_metadata.outlier = False

        context, event_stream_id, max_stream_id = yield self._handle_new_event(
            origin, event
        )

        logger.debug(
            "on_send_leave_request: After _handle_new_event: %s, sigs: %s",
            event.event_id,
            event.signatures,
        )

        extra_users = []
        if event.type == EventTypes.Member:
            target_user_id = event.state_key
            target_user = UserID.from_string(target_user_id)
            extra_users.append(target_user)

        with PreserveLoggingContext():
            d = self.notifier.on_new_room_event(
                event, event_stream_id, max_stream_id, extra_users=extra_users
            )

        def log_failure(f):
            logger.warn(
                "Failed to notify about %s: %s",
                event.event_id, f.value
            )

        d.addErrback(log_failure)

        new_pdu = event

        destinations = set()

        for k, s in context.current_state.items():
            try:
                if k[0] == EventTypes.Member:
                    if s.content["membership"] == Membership.LEAVE:
                        destinations.add(
                            UserID.from_string(s.state_key).domain
                        )
            except:
                logger.warn(
                    "Failed to get destination from event %s", s.event_id
                )

        destinations.discard(origin)

        logger.debug(
            "on_send_leave_request: Sending event: %s, signatures: %s",
            event.event_id,
            event.signatures,
        )

        self.replication_layer.send_pdu(new_pdu, destinations)

        defer.returnValue(None)

    @defer.inlineCallbacks
    def get_state_for_pdu(self, origin, room_id, event_id, do_auth=True):
        yield run_on_reactor()

        if do_auth:
            in_room = yield self.auth.check_host_in_room(room_id, origin)
            if not in_room:
                raise AuthError(403, "Host not in room.")

        state_groups = yield self.store.get_state_groups(
            room_id, [event_id]
        )

        if state_groups:
            _, state = state_groups.items().pop()
            results = {
                (e.type, e.state_key): e for e in state
            }

            event = yield self.store.get_event(event_id)
            if event and event.is_state():
                # Get previous state
                if "replaces_state" in event.unsigned:
                    prev_id = event.unsigned["replaces_state"]
                    if prev_id != event.event_id:
                        prev_event = yield self.store.get_event(prev_id)
                        results[(event.type, event.state_key)] = prev_event
                else:
                    del results[(event.type, event.state_key)]

            res = results.values()
            for event in res:
                event.signatures.update(
                    compute_event_signature(
                        event,
                        self.hs.hostname,
                        self.hs.config.signing_key[0]
                    )
                )

            defer.returnValue(res)
        else:
            defer.returnValue([])

    @defer.inlineCallbacks
    @log_function
    def on_backfill_request(self, origin, room_id, pdu_list, limit):
        in_room = yield self.auth.check_host_in_room(room_id, origin)
        if not in_room:
            raise AuthError(403, "Host not in room.")

        events = yield self.store.get_backfill_events(
            room_id,
            pdu_list,
            limit
        )

        events = yield self._filter_events_for_server(origin, room_id, events)

        defer.returnValue(events)

    @defer.inlineCallbacks
    @log_function
    def get_persisted_pdu(self, origin, event_id, do_auth=True):
        """ Get a PDU from the database with given origin and id.

        Returns:
            Deferred: Results in a `Pdu`.
        """
        event = yield self.store.get_event(
            event_id,
            allow_none=True,
            allow_rejected=True,
        )

        if event:
            # FIXME: This is a temporary work around where we occasionally
            # return events slightly differently than when they were
            # originally signed
            event.signatures.update(
                compute_event_signature(
                    event,
                    self.hs.hostname,
                    self.hs.config.signing_key[0]
                )
            )

            if do_auth:
                in_room = yield self.auth.check_host_in_room(
                    event.room_id,
                    origin
                )
                if not in_room:
                    raise AuthError(403, "Host not in room.")

            defer.returnValue(event)
        else:
            defer.returnValue(None)

    @log_function
    def get_min_depth_for_context(self, context):
        return self.store.get_min_depth(context)

    @log_function
    def user_joined_room(self, user, room_id):
        waiters = self.waiting_for_join_list.get(
            (user.to_string(), room_id),
            []
        )
        while waiters:
            waiters.pop().callback(None)

    @defer.inlineCallbacks
    @log_function
    def _handle_new_event(self, origin, event, state=None, backfilled=False,
                          current_state=None, auth_events=None):

        outlier = event.internal_metadata.is_outlier()

        context = yield self._prep_event(
            origin, event,
            state=state,
            auth_events=auth_events,
        )

        event_stream_id, max_stream_id = yield self.store.persist_event(
            event,
            context=context,
            backfilled=backfilled,
            is_new_state=(not outlier and not backfilled),
            current_state=current_state,
        )

        defer.returnValue((context, event_stream_id, max_stream_id))

    @defer.inlineCallbacks
    def _handle_new_events(self, origin, event_infos, backfilled=False,
                           outliers=False):
        contexts = yield defer.gatherResults(
            [
                self._prep_event(
                    origin,
                    ev_info["event"],
                    state=ev_info.get("state"),
                    auth_events=ev_info.get("auth_events"),
                )
                for ev_info in event_infos
            ]
        )

        yield self.store.persist_events(
            [
                (ev_info["event"], context)
                for ev_info, context in itertools.izip(event_infos, contexts)
            ],
            backfilled=backfilled,
            is_new_state=(not outliers and not backfilled),
        )

    @defer.inlineCallbacks
    def _persist_auth_tree(self, auth_events, state, event):
        """Checks the auth chain is valid (and passes auth checks) for the
        state and event. Then persists the auth chain and state atomically.
        Persists the event seperately.

        Returns:
            2-tuple of (event_stream_id, max_stream_id) from the persist_event
            call for `event`
        """
        events_to_context = {}
        for e in itertools.chain(auth_events, state):
            ctx = yield self.state_handler.compute_event_context(
                e, outlier=True,
            )
            events_to_context[e.event_id] = ctx
            e.internal_metadata.outlier = True

        event_map = {
            e.event_id: e
            for e in auth_events
        }

        create_event = None
        for e in auth_events:
            if (e.type, e.state_key) == (EventTypes.Create, ""):
                create_event = e
                break

        for e in itertools.chain(auth_events, state, [event]):
            auth_for_e = {
                (event_map[e_id].type, event_map[e_id].state_key): event_map[e_id]
                for e_id, _ in e.auth_events
            }
            if create_event:
                auth_for_e[(EventTypes.Create, "")] = create_event

            try:
                self.auth.check(e, auth_events=auth_for_e)
            except AuthError as err:
                logger.warn(
                    "Rejecting %s because %s",
                    e.event_id, err.msg
                )

                if e == event:
                    raise
                events_to_context[e.event_id].rejected = RejectedReason.AUTH_ERROR

        yield self.store.persist_events(
            [
                (e, events_to_context[e.event_id])
                for e in itertools.chain(auth_events, state)
            ],
            is_new_state=False,
        )

        new_event_context = yield self.state_handler.compute_event_context(
            event, old_state=state, outlier=False,
        )

        event_stream_id, max_stream_id = yield self.store.persist_event(
            event, new_event_context,
            backfilled=False,
            is_new_state=True,
            current_state=state,
        )

        defer.returnValue((event_stream_id, max_stream_id))

    @defer.inlineCallbacks
    def _prep_event(self, origin, event, state=None, auth_events=None):
        outlier = event.internal_metadata.is_outlier()

        context = yield self.state_handler.compute_event_context(
            event, old_state=state, outlier=outlier,
        )

        if not auth_events:
            auth_events = context.current_state

        # This is a hack to fix some old rooms where the initial join event
        # didn't reference the create event in its auth events.
        if event.type == EventTypes.Member and not event.auth_events:
            if len(event.prev_events) == 1 and event.depth < 5:
                c = yield self.store.get_event(
                    event.prev_events[0][0],
                    allow_none=True,
                )
                if c and c.type == EventTypes.Create:
                    auth_events[(c.type, c.state_key)] = c

        try:
            yield self.do_auth(
                origin, event, context, auth_events=auth_events
            )
        except AuthError as e:
            logger.warn(
                "Rejecting %s because %s",
                event.event_id, e.msg
            )

            context.rejected = RejectedReason.AUTH_ERROR

        if event.type == EventTypes.GuestAccess:
            full_context = yield self.store.get_current_state(room_id=event.room_id)
            yield self.maybe_kick_guest_users(event, full_context)

        defer.returnValue(context)

    @defer.inlineCallbacks
    def on_query_auth(self, origin, event_id, remote_auth_chain, rejects,
                      missing):
        # Just go through and process each event in `remote_auth_chain`. We
        # don't want to fall into the trap of `missing` being wrong.
        for e in remote_auth_chain:
            try:
                yield self._handle_new_event(origin, e)
            except AuthError:
                pass

        # Now get the current auth_chain for the event.
        local_auth_chain = yield self.store.get_auth_chain([event_id])

        # TODO: Check if we would now reject event_id. If so we need to tell
        # everyone.

        ret = yield self.construct_auth_difference(
            local_auth_chain, remote_auth_chain
        )

        for event in ret["auth_chain"]:
            event.signatures.update(
                compute_event_signature(
                    event,
                    self.hs.hostname,
                    self.hs.config.signing_key[0]
                )
            )

        logger.debug("on_query_auth returning: %s", ret)

        defer.returnValue(ret)

    @defer.inlineCallbacks
    def on_get_missing_events(self, origin, room_id, earliest_events,
                              latest_events, limit, min_depth):
        in_room = yield self.auth.check_host_in_room(
            room_id,
            origin
        )
        if not in_room:
            raise AuthError(403, "Host not in room.")

        limit = min(limit, 20)
        min_depth = max(min_depth, 0)

        missing_events = yield self.store.get_missing_events(
            room_id=room_id,
            earliest_events=earliest_events,
            latest_events=latest_events,
            limit=limit,
            min_depth=min_depth,
        )

        defer.returnValue(missing_events)

    @defer.inlineCallbacks
    @log_function
    def do_auth(self, origin, event, context, auth_events):
        # Check if we have all the auth events.
        current_state = set(e.event_id for e in auth_events.values())
        event_auth_events = set(e_id for e_id, _ in event.auth_events)

        if event_auth_events - current_state:
            have_events = yield self.store.have_events(
                event_auth_events - current_state
            )
        else:
            have_events = {}

        have_events.update({
            e.event_id: ""
            for e in auth_events.values()
        })

        seen_events = set(have_events.keys())

        missing_auth = event_auth_events - seen_events - current_state

        if missing_auth:
            logger.info("Missing auth: %s", missing_auth)
            # If we don't have all the auth events, we need to get them.
            try:
                remote_auth_chain = yield self.replication_layer.get_event_auth(
                    origin, event.room_id, event.event_id
                )

                seen_remotes = yield self.store.have_events(
                    [e.event_id for e in remote_auth_chain]
                )

                for e in remote_auth_chain:
                    if e.event_id in seen_remotes.keys():
                        continue

                    if e.event_id == event.event_id:
                        continue

                    try:
                        auth_ids = [e_id for e_id, _ in e.auth_events]
                        auth = {
                            (e.type, e.state_key): e for e in remote_auth_chain
                            if e.event_id in auth_ids or e.type == EventTypes.Create
                        }
                        e.internal_metadata.outlier = True

                        logger.debug(
                            "do_auth %s missing_auth: %s",
                            event.event_id, e.event_id
                        )
                        yield self._handle_new_event(
                            origin, e, auth_events=auth
                        )

                        if e.event_id in event_auth_events:
                            auth_events[(e.type, e.state_key)] = e
                    except AuthError:
                        pass

                have_events = yield self.store.have_events(
                    [e_id for e_id, _ in event.auth_events]
                )
                seen_events = set(have_events.keys())
            except:
                # FIXME:
                logger.exception("Failed to get auth chain")

        # FIXME: Assumes we have and stored all the state for all the
        # prev_events
        current_state = set(e.event_id for e in auth_events.values())
        different_auth = event_auth_events - current_state

        if different_auth and not event.internal_metadata.is_outlier():
            # Do auth conflict res.
            logger.info("Different auth: %s", different_auth)

            different_events = yield defer.gatherResults(
                [
                    self.store.get_event(
                        d,
                        allow_none=True,
                        allow_rejected=False,
                    )
                    for d in different_auth
                    if d in have_events and not have_events[d]
                ],
                consumeErrors=True
            ).addErrback(unwrapFirstError)

            if different_events:
                local_view = dict(auth_events)
                remote_view = dict(auth_events)
                remote_view.update({
                    (d.type, d.state_key): d for d in different_events
                })

                new_state, prev_state = self.state_handler.resolve_events(
                    [local_view.values(), remote_view.values()],
                    event
                )

                auth_events.update(new_state)

                current_state = set(e.event_id for e in auth_events.values())
                different_auth = event_auth_events - current_state

                context.current_state.update(auth_events)
                context.state_group = None

        if different_auth and not event.internal_metadata.is_outlier():
            logger.info("Different auth after resolution: %s", different_auth)

            # Only do auth resolution if we have something new to say.
            # We can't rove an auth failure.
            do_resolution = False

            provable = [
                RejectedReason.NOT_ANCESTOR, RejectedReason.NOT_ANCESTOR,
            ]

            for e_id in different_auth:
                if e_id in have_events:
                    if have_events[e_id] in provable:
                        do_resolution = True
                        break

            if do_resolution:
                # 1. Get what we think is the auth chain.
                auth_ids = self.auth.compute_auth_events(
                    event, context.current_state
                )
                local_auth_chain = yield self.store.get_auth_chain(auth_ids)

                try:
                    # 2. Get remote difference.
                    result = yield self.replication_layer.query_auth(
                        origin,
                        event.room_id,
                        event.event_id,
                        local_auth_chain,
                    )

                    seen_remotes = yield self.store.have_events(
                        [e.event_id for e in result["auth_chain"]]
                    )

                    # 3. Process any remote auth chain events we haven't seen.
                    for ev in result["auth_chain"]:
                        if ev.event_id in seen_remotes.keys():
                            continue

                        if ev.event_id == event.event_id:
                            continue

                        try:
                            auth_ids = [e_id for e_id, _ in ev.auth_events]
                            auth = {
                                (e.type, e.state_key): e
                                for e in result["auth_chain"]
                                if e.event_id in auth_ids
                                or event.type == EventTypes.Create
                            }
                            ev.internal_metadata.outlier = True

                            logger.debug(
                                "do_auth %s different_auth: %s",
                                event.event_id, e.event_id
                            )

                            yield self._handle_new_event(
                                origin, ev, auth_events=auth
                            )

                            if ev.event_id in event_auth_events:
                                auth_events[(ev.type, ev.state_key)] = ev
                        except AuthError:
                            pass

                except:
                    # FIXME:
                    logger.exception("Failed to query auth chain")

                # 4. Look at rejects and their proofs.
                # TODO.

                context.current_state.update(auth_events)
                context.state_group = None

        try:
            self.auth.check(event, auth_events=auth_events)
        except AuthError:
            raise

    @defer.inlineCallbacks
    def construct_auth_difference(self, local_auth, remote_auth):
        """ Given a local and remote auth chain, find the differences. This
        assumes that we have already processed all events in remote_auth

        Params:
            local_auth (list)
            remote_auth (list)

        Returns:
            dict
        """

        logger.debug("construct_auth_difference Start!")

        # TODO: Make sure we are OK with local_auth or remote_auth having more
        # auth events in them than strictly necessary.

        def sort_fun(ev):
            return ev.depth, ev.event_id

        logger.debug("construct_auth_difference after sort_fun!")

        # We find the differences by starting at the "bottom" of each list
        # and iterating up on both lists. The lists are ordered by depth and
        # then event_id, we iterate up both lists until we find the event ids
        # don't match. Then we look at depth/event_id to see which side is
        # missing that event, and iterate only up that list. Repeat.

        remote_list = list(remote_auth)
        remote_list.sort(key=sort_fun)

        local_list = list(local_auth)
        local_list.sort(key=sort_fun)

        local_iter = iter(local_list)
        remote_iter = iter(remote_list)

        logger.debug("construct_auth_difference before get_next!")

        def get_next(it, opt=None):
            try:
                return it.next()
            except:
                return opt

        current_local = get_next(local_iter)
        current_remote = get_next(remote_iter)

        logger.debug("construct_auth_difference before while")

        missing_remotes = []
        missing_locals = []
        while current_local or current_remote:
            if current_remote is None:
                missing_locals.append(current_local)
                current_local = get_next(local_iter)
                continue

            if current_local is None:
                missing_remotes.append(current_remote)
                current_remote = get_next(remote_iter)
                continue

            if current_local.event_id == current_remote.event_id:
                current_local = get_next(local_iter)
                current_remote = get_next(remote_iter)
                continue

            if current_local.depth < current_remote.depth:
                missing_locals.append(current_local)
                current_local = get_next(local_iter)
                continue

            if current_local.depth > current_remote.depth:
                missing_remotes.append(current_remote)
                current_remote = get_next(remote_iter)
                continue

            # They have the same depth, so we fall back to the event_id order
            if current_local.event_id < current_remote.event_id:
                missing_locals.append(current_local)
                current_local = get_next(local_iter)

            if current_local.event_id > current_remote.event_id:
                missing_remotes.append(current_remote)
                current_remote = get_next(remote_iter)
                continue

        logger.debug("construct_auth_difference after while")

        # missing locals should be sent to the server
        # We should find why we are missing remotes, as they will have been
        # rejected.

        # Remove events from missing_remotes if they are referencing a missing
        # remote. We only care about the "root" rejected ones.
        missing_remote_ids = [e.event_id for e in missing_remotes]
        base_remote_rejected = list(missing_remotes)
        for e in missing_remotes:
            for e_id, _ in e.auth_events:
                if e_id in missing_remote_ids:
                    try:
                        base_remote_rejected.remove(e)
                    except ValueError:
                        pass

        reason_map = {}

        for e in base_remote_rejected:
            reason = yield self.store.get_rejection_reason(e.event_id)
            if reason is None:
                # TODO: e is not in the current state, so we should
                # construct some proof of that.
                continue

            reason_map[e.event_id] = reason

            if reason == RejectedReason.AUTH_ERROR:
                pass
            elif reason == RejectedReason.REPLACED:
                # TODO: Get proof
                pass
            elif reason == RejectedReason.NOT_ANCESTOR:
                # TODO: Get proof.
                pass

        logger.debug("construct_auth_difference returning")

        defer.returnValue({
            "auth_chain": local_auth,
            "rejects": {
                e.event_id: {
                    "reason": reason_map[e.event_id],
                    "proof": None,
                }
                for e in base_remote_rejected
            },
            "missing": [e.event_id for e in missing_locals],
        })

    @defer.inlineCallbacks
    @log_function
    def exchange_third_party_invite(self, invite):
        sender = invite["sender"]
        room_id = invite["room_id"]

        event_dict = {
            "type": EventTypes.Member,
            "content": {
                "membership": Membership.INVITE,
                "third_party_invite": invite,
            },
            "room_id": room_id,
            "sender": sender,
            "state_key": invite["mxid"],
        }

        if (yield self.auth.check_host_in_room(room_id, self.hs.hostname)):
            builder = self.event_builder_factory.new(event_dict)
            EventValidator().validate_new(builder)
            event, context = yield self._create_new_client_event(builder=builder)
            self.auth.check(event, context.current_state)
            yield self._validate_keyserver(event, auth_events=context.current_state)
            member_handler = self.hs.get_handlers().room_member_handler
            yield member_handler.change_membership(event, context)
        else:
            destinations = set([x.split(":", 1)[-1] for x in (sender, room_id)])
            yield self.replication_layer.forward_third_party_invite(
                destinations,
                room_id,
                event_dict,
            )

    @defer.inlineCallbacks
    @log_function
    def on_exchange_third_party_invite_request(self, origin, room_id, event_dict):
        builder = self.event_builder_factory.new(event_dict)

        event, context = yield self._create_new_client_event(
            builder=builder,
        )

        self.auth.check(event, auth_events=context.current_state)
        yield self._validate_keyserver(event, auth_events=context.current_state)

        returned_invite = yield self.send_invite(origin, event)
        # TODO: Make sure the signatures actually are correct.
        event.signatures.update(returned_invite.signatures)
        member_handler = self.hs.get_handlers().room_member_handler
        yield member_handler.change_membership(event, context)

    @defer.inlineCallbacks
    def _validate_keyserver(self, event, auth_events):
        token = event.content["third_party_invite"]["signed"]["token"]

        invite_event = auth_events.get(
            (EventTypes.ThirdPartyInvite, token,)
        )

        try:
            response = yield self.hs.get_simple_http_client().get_json(
                invite_event.content["key_validity_url"],
                {"public_key": invite_event.content["public_key"]}
            )
        except Exception:
            raise SynapseError(
                502,
                "Third party certificate could not be checked"
            )
        if "valid" not in response or not response["valid"]:
            raise AuthError(403, "Third party certificate was invalid")<|MERGE_RESOLUTION|>--- conflicted
+++ resolved
@@ -234,20 +234,13 @@
 
         if event.type == EventTypes.Member:
             if event.membership == Membership.JOIN:
-<<<<<<< HEAD
                 context = yield self.state_handler.compute_event_context(
                     event, old_state=state, outlier=event.internal_metadata.is_outlier()
                 )
                 prev_state = context.current_state.get((event.type, event.state_key))
                 if not prev_state or prev_state.membership != Membership.JOIN:
                     user = UserID.from_string(event.state_key)
-                    yield self.distributor.fire(
-                        "user_joined_room", user=user, room_id=event.room_id
-                    )
-=======
-                user = UserID.from_string(event.state_key)
-                yield user_joined_room(self.distributor, user, event.room_id)
->>>>>>> 03b2a6a8
+                    yield user_joined_room(self.distributor, user, event.room_id)
 
     @defer.inlineCallbacks
     def _filter_events_for_server(self, server_name, room_id, events):
