--- conflicted
+++ resolved
@@ -88,17 +88,7 @@
         if not suppress_auth:
             yield self.auth.check(event, snapshot, raises=True)
 
-<<<<<<< HEAD
         yield self._on_new_room_event(event, snapshot)
-=======
-            event.destinations = yield self.store.get_joined_hosts_for_room(
-                event.room_id
-            )
-
-            self.notifier.on_new_room_event(event)
-
-        yield self.hs.get_federation().handle_new_event(event)
->>>>>>> 7c89d5e9
 
     @defer.inlineCallbacks
     def get_messages(self, user_id=None, room_id=None, pagin_config=None,
@@ -153,14 +143,7 @@
         if stamp_event:
             event.content["hsob_ts"] = int(self.clock.time_msec())
 
-<<<<<<< HEAD
         yield self.state_handler.handle_new_event(event, snapshot)
-=======
-            event.destinations = yield self.store.get_joined_hosts_for_room(
-                event.room_id
-            )
-            self.notifier.on_new_room_event(event)
->>>>>>> 7c89d5e9
 
         yield self._on_new_room_event(event, snapshot)
 
@@ -235,12 +218,8 @@
 
         yield self.auth.check(event, snapshot, raises=True)
 
-<<<<<<< HEAD
         # store message in db
         yield self._on_new_room_event(event, snapshot)
-=======
-        self.notifier.on_new_room_event(event)
->>>>>>> 7c89d5e9
 
     @defer.inlineCallbacks
     def snapshot_all_rooms(self, user_id=None, pagin_config=None,
@@ -409,18 +388,11 @@
                 servers=[self.hs.hostname],
             )
 
-<<<<<<< HEAD
         yield self.state_handler.handle_new_event(config_event, snapshot)
         # store_id = persist...
 
         federation_handler = self.hs.get_handlers().federation_handler
         yield federation_handler.handle_new_event(config_event, snapshot)
-        # self.notifier.on_new_room_event(event, store_id)
-=======
-        yield self.state_handler.handle_new_event(config_event)
-
-        yield self.hs.get_federation().handle_new_event(config_event)
->>>>>>> 7c89d5e9
 
         content = {"membership": Membership.JOIN}
         join_event = self.event_factory.create_event(
@@ -742,32 +714,18 @@
         target_user_id = event.state_key
         target_user = self.hs.parse_userid(target_user_id)
         if membership == Membership.INVITE:
-<<<<<<< HEAD
-            host = UserID.from_string(target_user_id, self.hs).domain
-=======
             host = target_user.domain
->>>>>>> 7c89d5e9
             destinations.append(host)
 
         # If we are joining a remote HS, include that.
         if membership == Membership.JOIN:
-<<<<<<< HEAD
-            host = UserID.from_string(target_user_id, self.hs).domain
-            destinations.append(host)
-
-        return self._on_new_room_event(
-            event, snapshot, extra_destinations=destinations
-        )
-=======
             host = target_user.domain
             destinations.append(host)
 
-        event.destinations = list(set(destinations))
-
-        yield self.hs.get_federation().handle_new_event(event)
-        self.notifier.on_new_room_event(event, extra_users=[target_user])
-
->>>>>>> 7c89d5e9
+        return self._on_new_room_event(
+            event, snapshot, extra_destinations=destinations,
+            extra_users=[target_user]
+        )
 
 class RoomListHandler(BaseRoomHandler):
 
