--- conflicted
+++ resolved
@@ -505,7 +505,6 @@
             "cleanup_extremities_with_dummy_events", True
         )
 
-<<<<<<< HEAD
         @attr.s
         class FederationBackoffSettings(object):
             dns_resolution = attr.ib(default=False, type=bool)
@@ -520,13 +519,11 @@
             on_timeout = attr.ib(default=False, type=bool)
 
         federation_backoff_settings = config.get("federation_backoff", {})
-
         self.federation_backoff_settings = FederationBackoffSettings(
             **federation_backoff_settings
         )
-=======
+
         self.enable_ephemeral_messages = config.get("enable_ephemeral_messages", False)
->>>>>>> 77d93572
 
     def has_tls_listener(self) -> bool:
         return any(l["tls"] for l in self.listeners)
