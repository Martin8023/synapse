# ACME

<<<<<<< HEAD
Synapse v1.0 will require valid TLS certificates for communication between
servers (port `8448` by default) in addition to those that are client-facing
(port `443`). If you do not already have a valid certificate for your domain,
the easiest way to get one is with Synapse's new ACME support, which will use
the ACME protocol to provision a certificate automatically. Synapse v0.99.0+
will provision server-to-server certificates automatically for you for free
through [Let's Encrypt](https://letsencrypt.org/) if you tell it to.

In the case that your `server_name` config variable is the same as
the hostname that the client connects to, then the same certificate can be
used between client and federation ports without issue. 
=======
Synapse v1.0 requires that federation TLS certificates are verifiable by a
trusted root CA. If you do not already have a valid certificate for your domain, the easiest
way to get one is with Synapse's ACME support (new as of Synapse 0.99), which will use the ACME
protocol to provision a certificate automatically. By default, certificates
will be obtained from the publicly trusted CA Let's Encrypt.
>>>>>>> 13828f7d

For a sample configuration, please inspect the new ACME section in the example
generated config by running the `generate-config` executable. For example:

```
~/synapse/env3/bin/generate-config
```

You will need to provide Let's Encrypt (or another ACME provider) access to
your Synapse ACME challenge responder on port 80, at the domain of your
homeserver. This requires you to either change the port of the ACME listener
provided by Synapse to a high port and reverse proxy to it, or use a tool
like `authbind` to allow Synapse to listen on port 80 without root access.
(Do not run Synapse with root permissions!) Detailed instructions are
available under "ACME setup" below.

If you are already using self-signed certificates, you will need to back up
or delete them (files `example.com.tls.crt` and `example.com.tls.key` in
Synapse's root directory), Synapse's ACME implementation will not overwrite
them.

You may wish to use alternate methods such as Certbot to obtain a certificate
from Let's Encrypt, depending on your server configuration. Of course, if you
already have a valid certificate for your homeserver's domain, that can be
placed in Synapse's config directory without the need for any ACME setup.

## ACME setup


In order for Synapse to complete the ACME challenge to provision a
certificate, it needs access to port 80. Typically listening on port 80 is
only granted to applications running as root. There are thus two solutions to
this problem.

### Using a reverse proxy

A reverse proxy such as Apache or nginx allows a single process (the web
server) to listen on port 80 and proxy traffic to the appropriate program
running on your server. It is the recommended method for setting up ACME as
it allows you to use your existing webserver while also allowing Synapse to
provision certificates as needed.

For nginx users, add the following line to your existing `server` block:

```
location /.well-known/acme-challenge {
    proxy_pass http://localhost:8009/;
}
```

For Apache, add the following to your existing webserver config::

```
ProxyPass /.well-known/acme-challenge http://localhost:8009/.well-known/acme-challenge
```

Make sure to restart/reload your webserver after making changes.


### Authbind

`authbind` allows a program which does not run as root to bind to
low-numbered ports in a controlled way. The setup is simpler, but requires a
webserver not to already be running on port 80. **This includes every time
Synapse renews a certificate**, which may be cumbersome if you usually run a
web server on port 80. Nevertheless, if you're sure port 80 is not being used
for any other purpose then all that is necessary is the following:

Install `authbind`. For example, on Debian/Ubuntu:

```
sudo apt-get install authbind
```

Allow `authbind` to bind port 80:

```
sudo touch /etc/authbind/byport/80
sudo chmod 777 /etc/authbind/byport/80
```

When Synapse is started, use the following syntax::

```
authbind --deep <synapse start command>
```

## Config file editing

Finally, once Synapse is able to listen on port 80 for ACME challenge
requests, it must be told to perform ACME provisioning by setting `enabled`
to true under the `acme` section in `homeserver.yaml`:

```
acme:
    enabled: true
```<|MERGE_RESOLUTION|>--- conflicted
+++ resolved
@@ -1,6 +1,5 @@
 # ACME
 
-<<<<<<< HEAD
 Synapse v1.0 will require valid TLS certificates for communication between
 servers (port `8448` by default) in addition to those that are client-facing
 (port `443`). If you do not already have a valid certificate for your domain,
@@ -12,13 +11,6 @@
 In the case that your `server_name` config variable is the same as
 the hostname that the client connects to, then the same certificate can be
 used between client and federation ports without issue. 
-=======
-Synapse v1.0 requires that federation TLS certificates are verifiable by a
-trusted root CA. If you do not already have a valid certificate for your domain, the easiest
-way to get one is with Synapse's ACME support (new as of Synapse 0.99), which will use the ACME
-protocol to provision a certificate automatically. By default, certificates
-will be obtained from the publicly trusted CA Let's Encrypt.
->>>>>>> 13828f7d
 
 For a sample configuration, please inspect the new ACME section in the example
 generated config by running the `generate-config` executable. For example:
