#!/usr/local/bin/python

import codecs
import glob
import os
import subprocess
import sys

import jinja2


# Utility functions
def log(txt):
    print(txt, file=sys.stderr)


def error(txt):
    log(txt)
    sys.exit(2)


def convert(src, dst, environ):
    """Generate a file from a template

    Args:
        src (str): path to input file
        dst (str): path to file to write
        environ (dict): environment dictionary, for replacement mappings.
    """
    with open(src) as infile:
        template = infile.read()
    rendered = jinja2.Template(template).render(**environ)
    with open(dst, "w") as outfile:
        outfile.write(rendered)


def generate_config_from_template(config_dir, config_path, environ, ownership):
    """Generate a homeserver.yaml from environment variables

    Args:
        config_dir (str): where to put generated config files
        config_path (str): where to put the main config file
        environ (dict): environment dictionary
        ownership (str): "<user>:<group>" string which will be used to set
            ownership of the generated configs
    """
    for v in ("SYNAPSE_SERVER_NAME", "SYNAPSE_REPORT_STATS"):
        if v not in environ:
            error(
                "Environment variable '%s' is mandatory when generating a config file."
                % (v,)
            )

    # populate some params from data files (if they exist, else create new ones)
    environ = environ.copy()
    secrets = {
        "registration": "SYNAPSE_REGISTRATION_SHARED_SECRET",
        "macaroon": "SYNAPSE_MACAROON_SECRET_KEY",
    }

    for name, secret in secrets.items():
        if secret not in environ:
            filename = "/data/%s.%s.key" % (environ["SYNAPSE_SERVER_NAME"], name)

            # if the file already exists, load in the existing value; otherwise,
            # generate a new secret and write it to a file

            if os.path.exists(filename):
                log("Reading %s from %s" % (secret, filename))
                with open(filename) as handle:
                    value = handle.read()
            else:
                log("Generating a random secret for {}".format(secret))
                value = codecs.encode(os.urandom(32), "hex").decode()
                with open(filename, "w") as handle:
                    handle.write(value)
            environ[secret] = value

    environ["SYNAPSE_APPSERVICES"] = glob.glob("/data/appservices/*.yaml")
    if not os.path.exists(config_dir):
        os.mkdir(config_dir)

    # Convert SYNAPSE_NO_TLS to boolean if exists
    if "SYNAPSE_NO_TLS" in environ:
        tlsanswerstring = str.lower(environ["SYNAPSE_NO_TLS"])
        if tlsanswerstring in ("true", "on", "1", "yes"):
            environ["SYNAPSE_NO_TLS"] = True
        else:
            if tlsanswerstring in ("false", "off", "0", "no"):
                environ["SYNAPSE_NO_TLS"] = False
            else:
                error(
                    'Environment variable "SYNAPSE_NO_TLS" found but value "'
                    + tlsanswerstring
                    + '" unrecognized; exiting.'
                )

    if "SYNAPSE_LOG_CONFIG" not in environ:
        environ["SYNAPSE_LOG_CONFIG"] = config_dir + "/log.config"

    log("Generating synapse config file " + config_path)
    convert("/conf/homeserver.yaml", config_path, environ)

    log_config_file = environ["SYNAPSE_LOG_CONFIG"]
    log("Generating log config file " + log_config_file)
    convert("/conf/log.config", log_config_file, environ)

    subprocess.check_output(["chown", "-R", ownership, "/data"])

    # Hopefully we already have a signing key, but generate one if not.
    subprocess.check_output(
        [
            "su-exec",
            ownership,
            "python",
            "-m",
            "synapse.app.homeserver",
            "--config-path",
            config_path,
            # tell synapse to put generated keys in /data rather than /compiled
            "--keys-directory",
            config_dir,
            "--generate-keys",
        ]
    )


def run_generate_config(environ, ownership):
    """Run synapse with a --generate-config param to generate a template config file

    Args:
        environ (dict): env var dict
        ownership (str): "userid:groupid" arg for chmod

    Never returns.
    """
    for v in ("SYNAPSE_SERVER_NAME", "SYNAPSE_REPORT_STATS"):
        if v not in environ:
            error("Environment variable '%s' is mandatory in `generate` mode." % (v,))

    server_name = environ["SYNAPSE_SERVER_NAME"]
    config_dir = environ.get("SYNAPSE_CONFIG_DIR", "/data")
    config_path = environ.get("SYNAPSE_CONFIG_PATH", config_dir + "/homeserver.yaml")
    data_dir = environ.get("SYNAPSE_DATA_DIR", "/data")

    # create a suitable log config from our template
    log_config_file = "%s/%s.log.config" % (config_dir, server_name)
    if not os.path.exists(log_config_file):
        log("Creating log config %s" % (log_config_file,))
        convert("/conf/log.config", log_config_file, environ)

    # make sure that synapse has perms to write to the data dir.
    subprocess.check_output(["chown", ownership, data_dir])

    args = [
        "python",
        "-m",
        "synapse.app.homeserver",
        "--server-name",
        server_name,
        "--report-stats",
        environ["SYNAPSE_REPORT_STATS"],
        "--config-path",
        config_path,
        "--config-directory",
        config_dir,
        "--data-directory",
        data_dir,
        "--generate-config",
        "--open-private-ports",
    ]
    # log("running %s" % (args, ))
    os.execv("/usr/local/bin/python", args)

<<<<<<< HEAD
# In normal mode, generate missing keys if any, then run synapse
else:

    # tell synapse to put any generated keys in /data rather than /compiled by
    # default
    SYNAPSE_KEY_PATH = environ.get("SYNAPSE_KEY_PATH", "/data")

    if "SYNAPSE_CONFIG_PATH" in environ:
        config_path = environ["SYNAPSE_CONFIG_PATH"]
    else:
        check_arguments(environ, ("SYNAPSE_SERVER_NAME", "SYNAPSE_REPORT_STATS"))
        generate_secrets(environ, {
            "registration": "SYNAPSE_REGISTRATION_SHARED_SECRET",
            "macaroon": "SYNAPSE_MACAROON_SECRET_KEY"
        })
        environ["SYNAPSE_APPSERVICES"] = glob.glob("/data/appservices/*.yaml")
        if not os.path.exists("/compiled"): os.mkdir("/compiled")

        config_path = "/compiled/homeserver.yaml"

        # Convert SYNAPSE_NO_TLS to boolean if exists
        if "SYNAPSE_NO_TLS" in environ:
            tlsanswerstring = str.lower(environ["SYNAPSE_NO_TLS"])
            if tlsanswerstring in ("true", "on", "1", "yes"):
                environ["SYNAPSE_NO_TLS"] = True
            else:
                if tlsanswerstring in ("false", "off", "0", "no"):
                    environ["SYNAPSE_NO_TLS"] = False
                else:
                    print("Environment variable \"SYNAPSE_NO_TLS\" found but value \"" + tlsanswerstring + "\" unrecognized; exiting.")
                    sys.exit(2)
=======

def main(args, environ):
    mode = args[1] if len(args) > 1 else None
    ownership = "{}:{}".format(environ.get("UID", 991), environ.get("GID", 991))

    # In generate mode, generate a configuration and missing keys, then exit
    if mode == "generate":
        return run_generate_config(environ, ownership)
>>>>>>> b4914681

    if mode == "migrate_config":
        # generate a config based on environment vars.
        config_dir = environ.get("SYNAPSE_CONFIG_DIR", "/data")
        config_path = environ.get(
            "SYNAPSE_CONFIG_PATH", config_dir + "/homeserver.yaml"
        )
        return generate_config_from_template(
            config_dir, config_path, environ, ownership
        )

    if mode is not None:
        error("Unknown execution mode '%s'" % (mode,))

<<<<<<< HEAD
    args += [
        "--config-path", config_path,
        "--keys-directory", SYNAPSE_KEY_PATH
=======
    if "SYNAPSE_SERVER_NAME" in environ:
        # backwards-compatibility generate-a-config-on-the-fly mode
        if "SYNAPSE_CONFIG_PATH" in environ:
            error(
                "SYNAPSE_SERVER_NAME and SYNAPSE_CONFIG_PATH are mutually exclusive "
                "except in `generate` or `migrate_config` mode."
            )

        config_path = "/compiled/homeserver.yaml"
        log(
            "Generating config file '%s' on-the-fly from environment variables.\n"
            "Note that this mode is deprecated. You can migrate to a static config\n"
            "file by running with 'migrate_config'. See the README for more details."
            % (config_path,)
        )

        generate_config_from_template("/compiled", config_path, environ, ownership)
    else:
        config_dir = environ.get("SYNAPSE_CONFIG_DIR", "/data")
        config_path = environ.get(
            "SYNAPSE_CONFIG_PATH", config_dir + "/homeserver.yaml"
        )
        if not os.path.exists(config_path):
            error(
                "Config file '%s' does not exist. You should either create a new "
                "config file by running with the `generate` argument (and then edit "
                "the resulting file before restarting) or specify the path to an "
                "existing config file with the SYNAPSE_CONFIG_PATH variable."
                % (config_path,)
            )

    log("Starting synapse with config file " + config_path)

    args = [
        "su-exec",
        ownership,
        "python",
        "-m",
        "synapse.app.homeserver",
        "--config-path",
        config_path,
>>>>>>> b4914681
    ]
    os.execv("/sbin/su-exec", args)


if __name__ == "__main__":
    main(sys.argv, os.environ)<|MERGE_RESOLUTION|>--- conflicted
+++ resolved
@@ -172,39 +172,6 @@
     # log("running %s" % (args, ))
     os.execv("/usr/local/bin/python", args)
 
-<<<<<<< HEAD
-# In normal mode, generate missing keys if any, then run synapse
-else:
-
-    # tell synapse to put any generated keys in /data rather than /compiled by
-    # default
-    SYNAPSE_KEY_PATH = environ.get("SYNAPSE_KEY_PATH", "/data")
-
-    if "SYNAPSE_CONFIG_PATH" in environ:
-        config_path = environ["SYNAPSE_CONFIG_PATH"]
-    else:
-        check_arguments(environ, ("SYNAPSE_SERVER_NAME", "SYNAPSE_REPORT_STATS"))
-        generate_secrets(environ, {
-            "registration": "SYNAPSE_REGISTRATION_SHARED_SECRET",
-            "macaroon": "SYNAPSE_MACAROON_SECRET_KEY"
-        })
-        environ["SYNAPSE_APPSERVICES"] = glob.glob("/data/appservices/*.yaml")
-        if not os.path.exists("/compiled"): os.mkdir("/compiled")
-
-        config_path = "/compiled/homeserver.yaml"
-
-        # Convert SYNAPSE_NO_TLS to boolean if exists
-        if "SYNAPSE_NO_TLS" in environ:
-            tlsanswerstring = str.lower(environ["SYNAPSE_NO_TLS"])
-            if tlsanswerstring in ("true", "on", "1", "yes"):
-                environ["SYNAPSE_NO_TLS"] = True
-            else:
-                if tlsanswerstring in ("false", "off", "0", "no"):
-                    environ["SYNAPSE_NO_TLS"] = False
-                else:
-                    print("Environment variable \"SYNAPSE_NO_TLS\" found but value \"" + tlsanswerstring + "\" unrecognized; exiting.")
-                    sys.exit(2)
-=======
 
 def main(args, environ):
     mode = args[1] if len(args) > 1 else None
@@ -213,7 +180,6 @@
     # In generate mode, generate a configuration and missing keys, then exit
     if mode == "generate":
         return run_generate_config(environ, ownership)
->>>>>>> b4914681
 
     if mode == "migrate_config":
         # generate a config based on environment vars.
@@ -228,11 +194,6 @@
     if mode is not None:
         error("Unknown execution mode '%s'" % (mode,))
 
-<<<<<<< HEAD
-    args += [
-        "--config-path", config_path,
-        "--keys-directory", SYNAPSE_KEY_PATH
-=======
     if "SYNAPSE_SERVER_NAME" in environ:
         # backwards-compatibility generate-a-config-on-the-fly mode
         if "SYNAPSE_CONFIG_PATH" in environ:
@@ -274,7 +235,6 @@
         "synapse.app.homeserver",
         "--config-path",
         config_path,
->>>>>>> b4914681
     ]
     os.execv("/sbin/su-exec", args)
 
